[package]
name = "ipc-channel"
version = "0.16.1"
description = "A multiprocess drop-in replacement for Rust channels"
authors = ["The Servo Project Developers"]
license = "MIT OR Apache-2.0"
repository = "https://github.com/servo/ipc-channel"
edition = "2021"

[features]
force-inprocess = []
memfd = ["sc"]
unstable = []
async = ["futures", "futures-test"]
win32-trace = []
windows-shared-memory-equality = ["windows/Win32_System_LibraryLoader"]

[dependencies]
bincode = "1"
crossbeam-channel = "0.5"
fnv = "1.0.3"
futures = { version = "0.3", optional = true }
futures-test = { version = "0.3", optional = true }
lazy_static = "1"
libc = "0.2.12"
rand = "0.7"
serde = { version = "1.0", features = ["rc"] }
tempfile = "3.4"
uuid = { version = "1", features = ["v4"] }

[target.'cfg(any(target_os = "linux", target_os = "openbsd", target_os = "freebsd"))'.dependencies]
mio = "0.6.11"
sc = { version = "0.2.2", optional = true }

[dev-dependencies]
crossbeam-utils = "0.8"

<<<<<<< HEAD
[target.'cfg(target_os = "windows")'.dependencies]
windows = { version = "0.40.0", features = [
    "Win32_Foundation",
    "Win32_System_WindowsProgramming",
    "Win32_System_Threading",
    "Win32_System_Pipes",
    "Win32_System_Memory",
    "Win32_System_IO",
    "Win32_Storage_FileSystem",
    "Win32_Security",
] }
=======
[target.'cfg(target_os = "windows")'.dependencies.winapi]
version = "0.3.7"
features = [
  "minwindef",
  "ioapiset",
  "memoryapi",
  "namedpipeapi",
  "handleapi",
  "fileapi",
  "impl-default",
  "synchapi",
  "errhandlingapi"
]
>>>>>>> 568c924d
<|MERGE_RESOLUTION|>--- conflicted
+++ resolved
@@ -35,9 +35,9 @@
 [dev-dependencies]
 crossbeam-utils = "0.8"
 
-<<<<<<< HEAD
-[target.'cfg(target_os = "windows")'.dependencies]
-windows = { version = "0.40.0", features = [
+[target.'cfg(target_os = "windows")'.dependencies.windows]
+version = "0.40.0"
+features = [
     "Win32_Foundation",
     "Win32_System_WindowsProgramming",
     "Win32_System_Threading",
@@ -46,19 +46,4 @@
     "Win32_System_IO",
     "Win32_Storage_FileSystem",
     "Win32_Security",
-] }
-=======
-[target.'cfg(target_os = "windows")'.dependencies.winapi]
-version = "0.3.7"
-features = [
-  "minwindef",
-  "ioapiset",
-  "memoryapi",
-  "namedpipeapi",
-  "handleapi",
-  "fileapi",
-  "impl-default",
-  "synchapi",
-  "errhandlingapi"
-]
->>>>>>> 568c924d
+]